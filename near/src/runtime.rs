use std::collections::BTreeSet;
use std::convert::TryFrom;
use std::io::{Cursor, Read, Write};
use std::path::Path;
use std::sync::{Arc, Mutex, RwLock};

use byteorder::{LittleEndian, ReadBytesExt, WriteBytesExt};
use kvdb::DBValue;
use log::{debug, error, info};

use near_chain::{
    BlockHeader, Error, ErrorKind, ReceiptResult, RuntimeAdapter, ValidTransaction, Weight,
};
use near_primitives::account::{AccessKey, Account};
use near_primitives::crypto::signature::{verify, PublicKey, Signature};
use near_primitives::hash::{hash, CryptoHash};
use near_primitives::rpc::{AccountViewCallResult, QueryResponse, ViewStateResult};
use near_primitives::sharding::ShardChunkHeader;
use near_primitives::transaction::{ReceiptTransaction, SignedTransaction, TransactionResult};
use near_primitives::types::{AccountId, BlockIndex, MerkleHash, ShardId, ValidatorStake};
use near_primitives::utils::prefix_for_access_key;
use near_store::{
    get_access_key_raw, get_account, set_account, Store, StoreUpdate, Trie, TrieUpdate,
    WrappedTrieChanges, COL_BLOCK_HEADER,
};
use near_verifier::TransactionVerifier;
use node_runtime::adapter::query_client;
use node_runtime::ethereum::EthashProvider;
use node_runtime::state_viewer::TrieViewer;
use node_runtime::{ApplyState, Runtime, ETHASH_CACHE_PATH};

use crate::config::GenesisConfig;
use crate::validator_manager::{ValidatorEpochConfig, ValidatorManager};

const POISONED_LOCK_ERR: &str = "The lock was poisoned.";

/// Defines Nightshade state transition, validator rotation and block weight for fork choice rule.
/// TODO: this possibly should be merged with the runtime cargo or at least reconciled on the interfaces.
pub struct NightshadeRuntime {
    genesis_config: GenesisConfig,

    store: Arc<Store>,
    pub trie: Arc<Trie>,
    trie_viewer: TrieViewer,
    runtime: Runtime,
    validator_manager: RwLock<ValidatorManager>,
}

impl NightshadeRuntime {
    pub fn new(home_dir: &Path, store: Arc<Store>, genesis_config: GenesisConfig) -> Self {
        let trie = Arc::new(Trie::new(store.clone()));
        let mut ethash_dir = home_dir.to_owned();
        ethash_dir.push(ETHASH_CACHE_PATH);
        let ethash_provider = Arc::new(Mutex::new(EthashProvider::new(ethash_dir.as_path())));
        let runtime = Runtime::new(genesis_config.runtime_config.clone(), ethash_provider.clone());
        let trie_viewer = TrieViewer::new(ethash_provider);
        let initial_epoch_config = ValidatorEpochConfig {
            epoch_length: genesis_config.epoch_length,
            rng_seed: [0; 32],
            num_shards: genesis_config.block_producers_per_shard.len() as ShardId,
            num_block_producers: genesis_config.num_block_producers,
            block_producers_per_shard: genesis_config.block_producers_per_shard.clone(),
            avg_fisherman_per_shard: genesis_config.avg_fisherman_per_shard.clone(),
            validator_kickout_threshold: genesis_config.validator_kickout_threshold,
        };
        let validator_manager = RwLock::new(
            ValidatorManager::new(
                initial_epoch_config,
                genesis_config
                    .validators
                    .iter()
                    .map(|account_info| ValidatorStake {
                        account_id: account_info.account_id.clone(),
                        public_key: PublicKey::try_from(account_info.public_key.0.as_str())
                            .unwrap(),
                        amount: account_info.amount,
                    })
                    .collect(),
                store.clone(),
            )
            .expect("Failed to start Validator Manager"),
        );
        NightshadeRuntime { genesis_config, store, trie, runtime, trie_viewer, validator_manager }
    }
}

impl RuntimeAdapter for NightshadeRuntime {
    fn genesis_state(&self) -> (StoreUpdate, Vec<MerkleHash>) {
        let mut store_update = self.store.store_update();
        let mut state_roots = vec![];
        for shard_id in 0..self.genesis_config.block_producers_per_shard.len() as ShardId {
            let validators = self
                .genesis_config
                .validators
                .iter()
                .filter_map(|account_info| {
                    if self.account_id_to_shard_id(&account_info.account_id) == shard_id {
                        Some((
                            account_info.account_id.clone(),
                            account_info.public_key.clone(),
                            account_info.amount,
                        ))
                    } else {
                        None
                    }
                })
                .collect::<Vec<_>>();
            let state_update = TrieUpdate::new(self.trie.clone(), MerkleHash::default());
            let (shard_store_update, state_root) = self.runtime.apply_genesis_state(
                state_update,
                &validators,
                &self.genesis_config.records[shard_id as usize],
            );
            store_update.merge(shard_store_update);
            state_roots.push(state_root);
        }
        (store_update, state_roots)
    }

    fn compute_block_weight(
        &self,
        prev_header: &BlockHeader,
        header: &BlockHeader,
    ) -> Result<Weight, Error> {
        let mut vm = self.validator_manager.write().expect(POISONED_LOCK_ERR);
        let validator = vm
            .get_block_proposer_info(header.epoch_hash, header.height)
            .map_err(|err| ErrorKind::Other(err.to_string()))?;
        if !header.verify_block_producer(&validator.public_key) {
            return Err(ErrorKind::InvalidBlockProposer.into());
        }
        Ok(prev_header.total_weight.next(header.approval_sigs.len() as u64))
    }

    fn verify_validator_signature(
        &self,
        epoch_hash: &CryptoHash,
        account_id: &AccountId,
        data: &[u8],
        signature: &Signature,
    ) -> bool {
        let mut vm = self.validator_manager.write().expect(POISONED_LOCK_ERR);
        if let Ok(validators) = vm.get_validators(*epoch_hash) {
            if let Some(idx) = validators.validator_to_index.get(account_id) {
                let staking_key = &validators.validators[*idx].public_key;
                return verify(data, signature, staking_key);
            }
        }
        false
    }

    fn verify_chunk_header_signature(&self, header: &ShardChunkHeader) -> Result<bool, Error> {
        let epoch_hash = self.get_epoch_hash(header.prev_block_hash)?;
        let mut vm = self.validator_manager.write().expect(POISONED_LOCK_ERR);
        let public_key = &vm
            .get_chunk_proposer_info(epoch_hash, header.height_created, header.shard_id)
            .map(|vs| vs.public_key);
        if let Ok(public_key) = public_key {
            Ok(verify(header.chunk_hash().0.as_ref(), &header.signature, public_key))
        } else {
            Ok(false)
        }
    }

    fn get_epoch_block_proposers(
        &self,
        epoch_hash: &CryptoHash,
        block_hash: &CryptoHash,
    ) -> Result<Vec<(AccountId, bool)>, Box<dyn std::error::Error>> {
        let mut vm = self.validator_manager.write().expect(POISONED_LOCK_ERR);
        let slashed = vm.get_slashed_validators(block_hash)?.clone();
        let validator_assignment = vm.get_validators(*epoch_hash)?;
        Ok(validator_assignment
            .block_producers
            .iter()
            .map(|index| {
                let account_id = validator_assignment.validators[*index].account_id.clone();
                let is_slashed = slashed.contains(&account_id);
                (account_id, is_slashed)
            })
            .collect())
    }

    fn get_block_proposer(
        &self,
        epoch_hash: &CryptoHash,
        height: BlockIndex,
    ) -> Result<AccountId, Box<dyn std::error::Error>> {
        let mut vm = self.validator_manager.write().expect(POISONED_LOCK_ERR);
        Ok(vm.get_block_proposer_info(*epoch_hash, height)?.account_id)
    }

    fn get_chunk_proposer(
        &self,
        epoch_hash: CryptoHash,
        height: BlockIndex,
        shard_id: ShardId,
    ) -> Result<AccountId, Box<dyn std::error::Error>> {
        let mut vm = self.validator_manager.write().expect(POISONED_LOCK_ERR);
        Ok(vm.get_chunk_proposer_info(epoch_hash, height, shard_id)?.account_id)
    }

    fn num_shards(&self) -> ShardId {
        // TODO: should be dynamic.
        self.genesis_config.block_producers_per_shard.len() as ShardId
    }

    fn num_total_parts(&self, parent_hash: CryptoHash) -> usize {
        let mut vm = self.validator_manager.write().expect(POISONED_LOCK_ERR);
        let (epoch_hash, _idx) = vm.get_epoch_offset(parent_hash, 0).unwrap();
        if let Ok(validator_assignment) = vm.get_validators(epoch_hash) {
            let ret = validator_assignment.validators.len();
            if ret > 1 {
                ret
            } else {
                2
            }
        } else {
            2
        }
    }

    fn num_data_parts(&self, parent_hash: CryptoHash) -> usize {
        let total_parts = self.num_total_parts(parent_hash);
        if total_parts <= 3 {
            1
        } else {
            (total_parts - 1) / 3
        }
    }

    fn account_id_to_shard_id(&self, account_id: &AccountId) -> ShardId {
        let mut cursor = Cursor::new((hash(&account_id.clone().into_bytes()).0).0);
        cursor.read_u64::<LittleEndian>().expect("Must not happened") % (self.num_shards())
    }

    fn get_part_owner(
        &self,
        parent_hash: CryptoHash,
        part_id: u64,
    ) -> Result<String, Box<dyn std::error::Error>> {
        let mut vm = self.validator_manager.write().expect(POISONED_LOCK_ERR);
        let (epoch_hash, _idx) = vm.get_epoch_offset(parent_hash, 0)?;
        let validator_assignment = vm.get_validators(epoch_hash)?;

        return Ok(validator_assignment.validators
            [part_id as usize % validator_assignment.validators.len()]
        .account_id
        .clone());
    }

    fn cares_about_shard(
        &self,
        account_id: &AccountId,
        parent_hash: CryptoHash,
        shard_id: ShardId,
    ) -> bool {
        let mut vm = self.validator_manager.write().expect(POISONED_LOCK_ERR);
        let (epoch_hash, _idx) = match vm.get_epoch_offset(parent_hash, 0) {
            Ok(tuple) => tuple,
            Err(_) => return false,
        };
        if let Ok(validator_assignment) = vm.get_validators(epoch_hash) {
            for index in validator_assignment.chunk_producers[shard_id as usize].iter() {
                if validator_assignment.validators[*index].account_id == *account_id {
                    return true;
                }
            }
        }
        false
    }

    fn will_care_about_shard(
        &self,
        account_id: &AccountId,
        parent_hash: CryptoHash,
        shard_id: ShardId,
    ) -> bool {
        let mut vm = self.validator_manager.write().expect(POISONED_LOCK_ERR);
        let epoch_hash = match vm.get_next_epoch_hash(parent_hash) {
            Ok(tuple) => tuple,
            Err(_) => return false,
        };
        if let Ok(validator_assignment) = vm.get_validators(epoch_hash) {
            for index in validator_assignment.chunk_producers[shard_id as usize].iter() {
                if validator_assignment.validators[*index].account_id == *account_id {
                    return true;
                }
            }
        }
        false
    }

    fn validate_tx(
        &self,
        _shard_id: ShardId,
        state_root: MerkleHash,
        transaction: SignedTransaction,
    ) -> Result<ValidTransaction, String> {
        let state_update = TrieUpdate::new(self.trie.clone(), state_root);
        let verifier = TransactionVerifier::new(&state_update);
        if let Err(err) = verifier.verify_transaction(&transaction) {
            debug!(target: "runtime", "Tx {:?} validation failed: {:?}", transaction, err);
            return Err(err);
        }
        Ok(ValidTransaction { transaction })
    }

    fn add_validator_proposals(
        &self,
        parent_hash: CryptoHash,
        current_hash: CryptoHash,
        block_index: BlockIndex,
        proposals: Vec<ValidatorStake>,
        slashed_validators: Vec<AccountId>,
        validator_mask: Vec<bool>,
    ) -> Result<(), Box<dyn std::error::Error>> {
        // Deal with validator proposals and epoch finishing.
        let mut vm = self.validator_manager.write().expect(POISONED_LOCK_ERR);
        // TODO: don't commit here, instead contribute to upstream store update.
        vm.add_proposals(
            parent_hash,
            current_hash,
            block_index,
            proposals,
            slashed_validators,
            validator_mask,
        )?
        .commit()
        .map_err(|err| err.into())
    }

<<<<<<< HEAD
=======
    fn get_epoch_offset(
        &self,
        parent_hash: CryptoHash,
        block_index: BlockIndex,
    ) -> Result<(CryptoHash, BlockIndex), Box<dyn std::error::Error>> {
        let mut vm = self.validator_manager.write().expect(POISONED_LOCK_ERR);
        Ok(vm.get_epoch_offset(parent_hash, block_index)?)
    }

>>>>>>> 0808b49b
    fn apply_transactions(
        &self,
        shard_id: ShardId,
        state_root: &MerkleHash,
        block_index: BlockIndex,
        prev_block_hash: &CryptoHash,
        block_hash: &CryptoHash,
        receipts: &Vec<ReceiptTransaction>,
        transactions: &Vec<SignedTransaction>,
    ) -> Result<
        (
            WrappedTrieChanges,
            MerkleHash,
            Vec<TransactionResult>,
            ReceiptResult,
            Vec<ValidatorStake>,
        ),
        Box<dyn std::error::Error>,
    > {
        let mut state_update = TrieUpdate::new(self.trie.clone(), *state_root);
        {
            let mut vm = self.validator_manager.write().expect(POISONED_LOCK_ERR);
            let (epoch_hash, offset) = vm.get_epoch_offset(*prev_block_hash, block_index)?;
            if offset == 0 && epoch_hash != CryptoHash::default() {
                vm.finalize_epoch(&epoch_hash, prev_block_hash, block_hash)?;
                let prev_epoch_hash = vm.get_prev_epoch_hash(&epoch_hash)?;
                let prev_prev_stake_change =
                    vm.get_validators(prev_epoch_hash)?.stake_change.clone();
                let prev_stake_change = vm.get_validators(epoch_hash)?.stake_change.clone();
                let stake_change = &vm.get_validators(*block_hash)?.stake_change;
                let prev_keys: BTreeSet<_> = prev_stake_change.keys().collect();
                let keys: BTreeSet<_> = stake_change.keys().collect();

                for account_id in prev_keys.union(&keys) {
                    let account: Option<Account> = get_account(&state_update, account_id);
                    if let Some(mut account) = account {
                        let new_stake = *stake_change.get(*account_id).unwrap_or(&0);
                        let prev_stake = *prev_stake_change.get(*account_id).unwrap_or(&0);
                        let prev_prev_stake =
                            *prev_prev_stake_change.get(*account_id).unwrap_or(&0);
                        let max_of_stakes =
                            vec![prev_prev_stake, prev_stake, new_stake].into_iter().max().unwrap();
                        if account.staked < max_of_stakes {
                            error!(target: "runtime", "FATAL: staking invariance does not hold");
                        }
                        let return_stake = account.staked - max_of_stakes;
                        account.staked -= return_stake;
                        account.amount += return_stake;
                        set_account(&mut state_update, account_id, &account);
                    }
                }
            }
        }
        let apply_state = ApplyState {
            root: *state_root,
            shard_id,
            block_index,
            parent_block_hash: *prev_block_hash,
            epoch_length: self.genesis_config.epoch_length,
        };

        let apply_result =
            self.runtime.apply(state_update, &apply_state, &receipts, &transactions)?;

        Ok((
            WrappedTrieChanges::new(self.trie.clone(), apply_result.trie_changes),
            apply_result.root,
            apply_result.tx_result,
            apply_result.new_receipts,
            apply_result.validator_proposals,
        ))
    }

    fn query(
        &self,
        state_root: MerkleHash,
        height: BlockIndex,
        path_parts: Vec<&str>,
        data: &[u8],
    ) -> Result<QueryResponse, Box<dyn std::error::Error>> {
        query_client(self, state_root, height, path_parts, data)
    }

    fn dump_state(
        &self,
        shard_id: ShardId,
        state_root: MerkleHash,
    ) -> Result<Vec<u8>, Box<dyn std::error::Error>> {
        // TODO(1052): make sure state_root is present in the trie.
        // create snapshot.
        let mut result = vec![];
        let mut cursor = Cursor::new(&mut result);
        for item in self.trie.iter(&state_root)? {
            let (key, value) = item?;
            cursor.write_u32::<LittleEndian>(key.len() as u32)?;
            cursor.write_all(&key)?;
            cursor.write_u32::<LittleEndian>(value.len() as u32)?;
            cursor.write_all(value.as_ref())?;
        }
        // TODO(1048): Save on disk an snapshot, split into chunks and compressed. Send chunks instead of single blob.
        info!(target: "runtime", "Dumped state for shard #{} @ {}, size = {}", shard_id, state_root, result.len());
        Ok(result)
    }

    fn set_state(
        &self,
        shard_id: ShardId,
        state_root: MerkleHash,
        payload: Vec<u8>,
    ) -> Result<(), Box<dyn std::error::Error>> {
        info!(target: "runtime", "Setting state for shard #{} @ {}, size = {}", shard_id, state_root, payload.len());
        let mut state_update = TrieUpdate::new(self.trie.clone(), CryptoHash::default());
        let payload_len = payload.len();
        let mut cursor = Cursor::new(payload);
        while cursor.position() < payload_len as u64 {
            let key_len = cursor.read_u32::<LittleEndian>()? as usize;
            let mut key = vec![0; key_len];
            cursor.read_exact(&mut key)?;
            let value_len = cursor.read_u32::<LittleEndian>()? as usize;
            let mut value = vec![0; value_len];
            cursor.read_exact(&mut value)?;
            state_update.set(key, DBValue::from_slice(&value));
        }
        let (store_update, root) = state_update.finalize()?.into(self.trie.clone())?;
        if root != state_root {
            return Err("Invalid state root".into());
        }
        store_update.commit()?;
        Ok(())
    }

    fn is_epoch_second_block(
        &self,
        parent_hash: CryptoHash,
        index: BlockIndex,
    ) -> Result<bool, Box<dyn std::error::Error>> {
        let vm = self.validator_manager.read().expect(POISONED_LOCK_ERR);
        let prev_block_header =
            self.store.get_ser::<BlockHeader>(COL_BLOCK_HEADER, parent_hash.as_ref())?.unwrap();
        let (_epoch_hash, offset) = vm.get_epoch_offset(prev_block_header.prev_hash, index)?;
        Ok(offset == 0)
    }

    fn is_epoch_start(
        &self,
        parent_hash: CryptoHash,
        index: BlockIndex,
    ) -> Result<bool, Box<dyn std::error::Error>> {
        let vm = self.validator_manager.read().expect(POISONED_LOCK_ERR);
        let (_epoch_hash, offset) = vm.get_epoch_offset(parent_hash, index)?;
        Ok(offset == 0)
    }

    fn get_epoch_hash(&self, parent_hash: CryptoHash) -> Result<CryptoHash, Error> {
        let vm = self.validator_manager.read().expect(POISONED_LOCK_ERR);
        Ok(vm.get_epoch_offset(parent_hash, 0)?.0)
    }
}

impl node_runtime::adapter::ViewRuntimeAdapter for NightshadeRuntime {
    fn view_account(
        &self,
        state_root: MerkleHash,
        account_id: &AccountId,
    ) -> Result<AccountViewCallResult, Box<dyn std::error::Error>> {
        let state_update = TrieUpdate::new(self.trie.clone(), state_root);
        self.trie_viewer.view_account(&state_update, account_id)
    }

    fn call_function(
        &self,
        state_root: MerkleHash,
        height: BlockIndex,
        contract_id: &AccountId,
        method_name: &str,
        args: &[u8],
        logs: &mut Vec<String>,
    ) -> Result<Vec<u8>, Box<dyn std::error::Error>> {
        let state_update = TrieUpdate::new(self.trie.clone(), state_root);
        self.trie_viewer.call_function(state_update, height, contract_id, method_name, args, logs)
    }

    fn view_access_key(
        &self,
        state_root: MerkleHash,
        account_id: &AccountId,
        public_key: &PublicKey,
    ) -> Result<Option<AccessKey>, Box<dyn std::error::Error>> {
        let state_update = TrieUpdate::new(self.trie.clone(), state_root);
        self.trie_viewer.view_access_key(&state_update, account_id, public_key)
    }

    fn view_access_keys(
        &self,
        state_root: MerkleHash,
        account_id: &AccountId,
    ) -> Result<Vec<(PublicKey, AccessKey)>, Box<dyn std::error::Error>> {
        let state_update = TrieUpdate::new(self.trie.clone(), state_root);
        let prefix = prefix_for_access_key(account_id);
        match state_update.iter(&prefix) {
            Ok(iter) => iter
                .map(|key| {
                    let public_key = &key[prefix.len()..];
                    let access_key = get_access_key_raw(&state_update, &key)
                        .ok_or("Missing key from iterator")?;
                    PublicKey::try_from(public_key)
                        .map_err(|err| format!("{}", err).into())
                        .map(|key| (key, access_key))
                })
                .collect::<Result<Vec<_>, Box<dyn std::error::Error>>>(),
            Err(e) => Err(e),
        }
    }

    fn view_state(
        &self,
        state_root: MerkleHash,
        account_id: &AccountId,
    ) -> Result<ViewStateResult, Box<dyn std::error::Error>> {
        let state_update = TrieUpdate::new(self.trie.clone(), state_root);
        self.trie_viewer.view_state(&state_update, account_id)
    }
}

#[cfg(test)]
mod test {
    use tempdir::TempDir;

    use near_chain::RuntimeAdapter;
    use near_client::BlockProducer;
    use near_primitives::crypto::signer::{EDSigner, InMemorySigner};
    use near_primitives::hash::{hash, CryptoHash};
    use near_primitives::rpc::AccountViewCallResult;
    use near_primitives::serialize::BaseEncode;
    use near_primitives::transaction::{
        CreateAccountTransaction, ReceiptTransaction, SignedTransaction, StakeTransaction,
        TransactionBody,
    };
    use near_primitives::types::{Balance, BlockIndex, Nonce, ValidatorStake};
    use near_store::create_store;
    use node_runtime::adapter::ViewRuntimeAdapter;

    use crate::config::{TESTING_INIT_BALANCE, TESTING_INIT_STAKE};
    use crate::runtime::POISONED_LOCK_ERR;
    use crate::test_utils::*;
    use crate::{get_store_path, GenesisConfig, NightshadeRuntime};

    fn stake(nonce: Nonce, sender: &BlockProducer, amount: Balance) -> SignedTransaction {
        TransactionBody::Stake(StakeTransaction {
            nonce,
            originator: sender.account_id.clone(),
            amount,
            public_key: sender.signer.public_key().to_base(),
        })
        .sign(&*sender.signer.clone())
    }

    impl NightshadeRuntime {
        fn update(
            &self,
            state_root: &CryptoHash,
            block_index: BlockIndex,
            prev_block_hash: &CryptoHash,
            block_hash: &CryptoHash,
            receipts: &Vec<ReceiptTransaction>,
            transactions: &Vec<SignedTransaction>,
        ) -> (CryptoHash, Vec<ValidatorStake>, Vec<Vec<ReceiptTransaction>>) {
            let mut root = *state_root;
            let (wrapped_trie_changes, new_root, _tx_results, receipt_results, stakes) = self
                .apply_transactions(
                    0,
                    &root,
                    block_index,
                    prev_block_hash,
                    block_hash,
                    receipts,
                    transactions,
                )
                .unwrap();
            let mut store_update = self.store.store_update();
            wrapped_trie_changes.insertions_into(&mut store_update).unwrap();
            store_update.commit().unwrap();
            root = new_root;
            let new_receipts = receipt_results.into_iter().map(|(_, v)| v).collect();
            (root, stakes, new_receipts)
        }
    }

    /// Start with 2 validators with default stake X.
    /// 1. Validator 0 stakes 2 * X
    /// 2. Validator 0 creates new account Validator 2 with 3 * X in balance
    /// 3. Validator 2 stakes 2 * X
    /// 4. Validator 1 doesn't produce blocks and gets kicked out
    /// 5. At the end Validator 0 and 2 with 2 * X are validators. Validator 1 has stake returned to balance.
    #[test]
    fn test_validator_rotation() {
        let dir = TempDir::new("validator_rotation").unwrap();
        let store = create_store(&get_store_path(dir.path()));
        let num_nodes = 2;
        let validators = (0..num_nodes).map(|i| format!("test{}", i + 1)).collect::<Vec<_>>();
        let mut genesis_config =
            GenesisConfig::test(validators.iter().map(|v| v.as_str()).collect());
        genesis_config.epoch_length = 2;
        let nightshade = NightshadeRuntime::new(dir.path(), store, genesis_config);
        let (store_update, state_roots) = nightshade.genesis_state();
        store_update.commit().unwrap();
        let mut state_root = state_roots[0];
        let block_producers: Vec<_> =
            validators.iter().map(|id| InMemorySigner::from_seed(id, id).into()).collect();
        let (h0, h1, h2, h3, h4, h5, h6, h7, h8, h9, h10) = (
            hash(&[0]),
            hash(&[1]),
            hash(&[2]),
            hash(&[3]),
            hash(&[4]),
            hash(&[5]),
            hash(&[6]),
            hash(&[7]),
            hash(&[8]),
            hash(&[9]),
            hash(&[10]),
        );

        let staking_transaction = stake(1, &block_producers[0], TESTING_INIT_STAKE * 2);
        // test1 stakes twice the current stake, because test1 and test2 have the same amount of stake before, test2 will be
        // kicked out.
        let (new_root, validator_stakes, _) = nightshade.update(
            &state_root,
            0,
            &CryptoHash::default(),
            &h0,
            &vec![],
            &vec![staking_transaction],
        );
        state_root = new_root;
        assert_eq!(
            validator_stakes,
            vec![ValidatorStake::new(
                block_producers[0].account_id.clone(),
                block_producers[0].signer.public_key(),
                TESTING_INIT_STAKE * 2
            )]
        );
        let account = nightshade.view_account(state_root, &block_producers[0].account_id).unwrap();
        assert_eq!(
            account,
            AccountViewCallResult {
                account_id: block_producers[0].account_id.clone(),
                nonce: 1,
                amount: TESTING_INIT_BALANCE - TESTING_INIT_STAKE * 2,
                stake: TESTING_INIT_STAKE * 2,
                public_keys: vec![block_producers[0].signer.public_key()],
                code_hash: account.code_hash,
            }
        );

        nightshade
            .add_validator_proposals(CryptoHash::default(), h0, 0, validator_stakes, vec![], vec![])
            .unwrap();

        let new_account = format!("test{}", num_nodes + 1);
        let new_validator: BlockProducer =
            InMemorySigner::from_seed(&new_account, &new_account).into();
        let create_account_transaction = TransactionBody::CreateAccount(CreateAccountTransaction {
            nonce: 2,
            originator: block_producers[0].account_id.clone(),
            new_account_id: new_account,
            amount: TESTING_INIT_STAKE * 3,
            public_key: new_validator.signer.public_key().0[..].to_vec(),
        })
        .sign(&*block_producers[0].signer.clone());
        let staking_transaction = stake(1, &new_validator, TESTING_INIT_STAKE * 2);

        let (new_root, _, receipts) =
            nightshade.update(&state_root, 1, &h0, &h1, &vec![], &vec![create_account_transaction]);
        state_root = new_root;
        nightshade.add_validator_proposals(h0, h1, 1, vec![], vec![], vec![]).unwrap();

<<<<<<< HEAD
        state_root = nightshade
            .update(
                &state_root,
                2,
                &h1,
                &h2,
                &receipts.iter().flatten().cloned().collect::<Vec<_>>(),
                &vec![],
            )
            .0;
        nightshade.add_validator_proposals(h1, h2, 2, vec![], vec![]).unwrap();
=======
        state_root = nightshade.update(&state_root, 2, &h1, &h2, &receipts, &vec![]).0;
        nightshade.add_validator_proposals(h1, h2, 2, vec![], vec![], vec![]).unwrap();
>>>>>>> 0808b49b
        // test3 stakes the same amount as test1 and will be confirmed as a validator in the next epoch
        let (new_root, validator_stakes, _) =
            nightshade.update(&state_root, 3, &h2, &h3, &vec![], &vec![staking_transaction]);
        state_root = new_root;
        assert_eq!(
            validator_stakes,
            vec![ValidatorStake::new(
                new_validator.account_id.clone(),
                new_validator.signer.public_key(),
                TESTING_INIT_STAKE * 2
            )]
        );
        nightshade.add_validator_proposals(h2, h3, 3, validator_stakes, vec![], vec![]).unwrap();
        nightshade.update(&state_root, 4, &h3, &h4, &vec![], &vec![]).0;
        nightshade.add_validator_proposals(h3, h4, 4, vec![], vec![], vec![]).unwrap();
        {
            let mut vm = nightshade.validator_manager.write().expect(POISONED_LOCK_ERR);
            let validators = vm.get_validators(h4).unwrap();
            // at the beginning of epoch 4, test2 will be kicked out and test3 will join
            assert_eq!(
                validators,
                &assignment(
                    vec![("test3", TESTING_INIT_STAKE * 2), ("test1", TESTING_INIT_STAKE * 2)],
                    vec![1, 0],
                    vec![vec![1, 0]],
                    vec![],
                    6,
                    change_stake(vec![
                        ("test1", TESTING_INIT_STAKE * 2),
                        ("test2", 0),
                        ("test3", TESTING_INIT_STAKE * 2)
                    ])
                )
            );
        }
        state_root = nightshade.update(&state_root, 4, &h3, &h4, &vec![], &vec![]).0;
        nightshade.add_validator_proposals(h3, h4, 4, vec![], vec![], vec![]).unwrap();
        let account = nightshade.view_account(state_root, &block_producers[0].account_id).unwrap();
        assert_eq!(
            account,
            AccountViewCallResult {
                account_id: block_producers[0].account_id.clone(),
                nonce: 2,
                amount: TESTING_INIT_BALANCE - TESTING_INIT_STAKE * 5,
                stake: TESTING_INIT_STAKE * 2,
                public_keys: vec![block_producers[0].signer.public_key()],
                code_hash: account.code_hash
            }
        );
        state_root = nightshade.update(&state_root, 5, &h4, &h5, &vec![], &vec![]).0;
        nightshade.add_validator_proposals(h4, h5, 5, vec![], vec![], vec![]).unwrap();
        state_root = nightshade.update(&state_root, 6, &h5, &h6, &vec![], &vec![]).0;
        nightshade.add_validator_proposals(h5, h6, 6, vec![], vec![], vec![]).unwrap();

        let account = nightshade.view_account(state_root, &block_producers[1].account_id).unwrap();
        assert_eq!(
            account,
            AccountViewCallResult {
                account_id: block_producers[1].account_id.clone(),
                nonce: 0,
                amount: TESTING_INIT_BALANCE - TESTING_INIT_STAKE,
                stake: TESTING_INIT_STAKE,
                public_keys: vec![block_producers[1].signer.public_key()],
                code_hash: account.code_hash
            }
        );

        let account = nightshade.view_account(state_root, &new_validator.account_id).unwrap();
        assert_eq!(
            account,
            AccountViewCallResult {
                account_id: new_validator.account_id.clone(),
                nonce: 1,
                amount: TESTING_INIT_STAKE,
                stake: TESTING_INIT_STAKE * 2,
                public_keys: vec![new_validator.signer.public_key()],
                code_hash: account.code_hash
            }
        );

        state_root = nightshade.update(&state_root, 7, &h6, &h7, &vec![], &vec![]).0;
        nightshade.add_validator_proposals(h6, h7, 7, vec![], vec![], vec![]).unwrap();
        state_root = nightshade.update(&state_root, 8, &h7, &h8, &vec![], &vec![]).0;
        nightshade.add_validator_proposals(h7, h8, 8, vec![], vec![], vec![]).unwrap();

        let account = nightshade.view_account(state_root, &block_producers[1].account_id).unwrap();
        assert_eq!(
            account,
            AccountViewCallResult {
                account_id: block_producers[1].account_id.clone(),
                nonce: 0,
                amount: TESTING_INIT_BALANCE,
                stake: 0,
                public_keys: vec![block_producers[1].signer.public_key()],
                code_hash: account.code_hash
            }
        );

        state_root = nightshade.update(&state_root, 9, &h8, &h9, &vec![], &vec![]).0;
        nightshade.add_validator_proposals(h8, h9, 9, vec![], vec![], vec![]).unwrap();
        state_root = nightshade.update(&state_root, 10, &h9, &h10, &vec![], &vec![]).0;
        nightshade.add_validator_proposals(h9, h10, 10, vec![], vec![], vec![]).unwrap();

        // make sure their is no double return of stake
        let account = nightshade.view_account(state_root, &block_producers[1].account_id).unwrap();
        assert_eq!(
            account,
            AccountViewCallResult {
                account_id: block_producers[1].account_id.clone(),
                nonce: 0,
                amount: TESTING_INIT_BALANCE,
                stake: 0,
                public_keys: vec![block_producers[1].signer.public_key()],
                code_hash: account.code_hash
            }
        );
    }

    #[test]
    fn test_validator_stake_change() {
        let dir = TempDir::new("validator_stake_change").unwrap();
        let store = create_store(&get_store_path(dir.path()));
        let num_nodes = 2;
        let validators = (0..num_nodes).map(|i| format!("test{}", i + 1)).collect::<Vec<_>>();
        let mut genesis_config =
            GenesisConfig::test(validators.iter().map(|v| v.as_str()).collect());
        genesis_config.epoch_length = 2;
        let nightshade = NightshadeRuntime::new(dir.path(), store, genesis_config);
        let (store_update, state_roots) = nightshade.genesis_state();
        store_update.commit().unwrap();
        let mut state_root = state_roots[0];
        let block_producers: Vec<_> =
            validators.iter().map(|id| InMemorySigner::from_seed(id, id).into()).collect();
        let (h0, h1, h2, h3, h4, h5, h6) =
            (hash(&[0]), hash(&[1]), hash(&[2]), hash(&[3]), hash(&[4]), hash(&[5]), hash(&[6]));
        let staking_transaction = stake(1, &block_producers[0], TESTING_INIT_STAKE - 1);
        let (new_root, validator_stakes, _) = nightshade.update(
            &state_root,
            0,
            &CryptoHash::default(),
            &h0,
            &vec![],
            &vec![staking_transaction],
        );
        state_root = new_root;
        assert_eq!(
            validator_stakes,
            vec![ValidatorStake::new(
                block_producers[0].account_id.clone(),
                block_producers[0].signer.public_key(),
                TESTING_INIT_STAKE - 1
            )]
        );
        let account = nightshade.view_account(state_root, &block_producers[0].account_id).unwrap();
        assert_eq!(
            account,
            AccountViewCallResult {
                account_id: block_producers[0].account_id.clone(),
                nonce: 1,
                amount: TESTING_INIT_BALANCE - TESTING_INIT_STAKE,
                stake: TESTING_INIT_STAKE,
                public_keys: vec![block_producers[0].signer.public_key()],
                code_hash: account.code_hash
            }
        );

        nightshade
            .add_validator_proposals(CryptoHash::default(), h0, 0, validator_stakes, vec![], vec![])
            .unwrap();

        state_root = nightshade.update(&state_root, 1, &h0, &h1, &vec![], &vec![]).0;
        nightshade.add_validator_proposals(h0, h1, 1, vec![], vec![], vec![]).unwrap();

        state_root = nightshade.update(&state_root, 2, &h1, &h2, &vec![], &vec![]).0;
        nightshade.add_validator_proposals(h1, h2, 2, vec![], vec![], vec![]).unwrap();

        state_root = nightshade.update(&state_root, 3, &h2, &h3, &vec![], &vec![]).0;
        nightshade.add_validator_proposals(h2, h3, 3, vec![], vec![], vec![]).unwrap();

        state_root = nightshade.update(&state_root, 4, &h3, &h4, &vec![], &vec![]).0;
        nightshade.add_validator_proposals(h3, h4, 4, vec![], vec![], vec![]).unwrap();

        let account = nightshade.view_account(state_root, &block_producers[0].account_id).unwrap();
        assert_eq!(
            account,
            AccountViewCallResult {
                account_id: block_producers[0].account_id.clone(),
                nonce: 1,
                amount: TESTING_INIT_BALANCE - TESTING_INIT_STAKE,
                stake: TESTING_INIT_STAKE,
                public_keys: vec![block_producers[0].signer.public_key()],
                code_hash: account.code_hash
            }
        );

        state_root = nightshade.update(&state_root, 5, &h4, &h5, &vec![], &vec![]).0;
        nightshade.add_validator_proposals(h4, h5, 5, vec![], vec![], vec![]).unwrap();

        state_root = nightshade.update(&state_root, 6, &h5, &h6, &vec![], &vec![]).0;
        nightshade.add_validator_proposals(h5, h6, 6, vec![], vec![], vec![]).unwrap();

        let account = nightshade.view_account(state_root, &block_producers[0].account_id).unwrap();
        assert_eq!(
            account,
            AccountViewCallResult {
                account_id: block_producers[0].account_id.clone(),
                nonce: 1,
                amount: TESTING_INIT_BALANCE - TESTING_INIT_STAKE + 1,
                stake: TESTING_INIT_STAKE - 1,
                public_keys: vec![block_producers[0].signer.public_key()],
                code_hash: account.code_hash
            }
        );
    }

    #[test]
    fn test_validator_stake_change_multiple_times() {
        let dir = TempDir::new("validator_stake_change_multiple_times").unwrap();
        let store = create_store(&get_store_path(dir.path()));
        let num_nodes = 2;
        let validators = (0..num_nodes).map(|i| format!("test{}", i + 1)).collect::<Vec<_>>();
        let mut genesis_config =
            GenesisConfig::test(validators.iter().map(|v| v.as_str()).collect());
        genesis_config.epoch_length = 2;
        let nightshade = NightshadeRuntime::new(dir.path(), store, genesis_config);
        let (store_update, state_roots) = nightshade.genesis_state();
        store_update.commit().unwrap();
        let mut state_root = state_roots[0];
        let block_producers: Vec<_> =
            validators.iter().map(|id| InMemorySigner::from_seed(id, id).into()).collect();
        let (h0, h1, h2, h3, h4, h5, h6, h7, h8) = (
            hash(&[0]),
            hash(&[1]),
            hash(&[2]),
            hash(&[3]),
            hash(&[4]),
            hash(&[5]),
            hash(&[6]),
            hash(&[7]),
            hash(&[8]),
        );
        let staking_transaction = stake(1, &block_producers[0], TESTING_INIT_STAKE - 1);
        let staking_transaction1 = stake(2, &block_producers[0], TESTING_INIT_STAKE - 2);
        let staking_transaction2 = stake(1, &block_producers[1], TESTING_INIT_STAKE + 1);
        let (new_root, validator_stakes, _) = nightshade.update(
            &state_root,
            0,
            &CryptoHash::default(),
            &h0,
            &vec![],
            &vec![staking_transaction, staking_transaction1, staking_transaction2],
        );
        state_root = new_root;
        let account = nightshade.view_account(state_root, &block_producers[0].account_id).unwrap();
        assert_eq!(
            account,
            AccountViewCallResult {
                account_id: block_producers[0].account_id.clone(),
                nonce: 2,
                amount: TESTING_INIT_BALANCE - TESTING_INIT_STAKE,
                stake: TESTING_INIT_STAKE,
                public_keys: vec![block_producers[0].signer.public_key()],
                code_hash: account.code_hash
            }
        );

        nightshade
            .add_validator_proposals(CryptoHash::default(), h0, 0, validator_stakes, vec![], vec![])
            .unwrap();

        state_root = nightshade.update(&state_root, 1, &h0, &h1, &vec![], &vec![]).0;
        nightshade.add_validator_proposals(h0, h1, 1, vec![], vec![], vec![]).unwrap();

        let staking_transaction = stake(3, &block_producers[0], TESTING_INIT_STAKE + 1);
        let staking_transaction1 = stake(2, &block_producers[1], TESTING_INIT_STAKE + 2);
        let staking_transaction2 = stake(3, &block_producers[1], TESTING_INIT_STAKE - 1);

        let (new_root, validator_stakes, _) = nightshade.update(
            &state_root,
            2,
            &h1,
            &h2,
            &vec![],
            &vec![staking_transaction, staking_transaction1, staking_transaction2],
        );
        state_root = new_root;
        nightshade.add_validator_proposals(h1, h2, 2, validator_stakes, vec![], vec![]).unwrap();

        state_root = nightshade.update(&state_root, 3, &h2, &h3, &vec![], &vec![]).0;
        nightshade.add_validator_proposals(h2, h3, 3, vec![], vec![], vec![]).unwrap();

        state_root = nightshade.update(&state_root, 4, &h3, &h4, &vec![], &vec![]).0;
        nightshade.add_validator_proposals(h3, h4, 4, vec![], vec![], vec![]).unwrap();

        let account = nightshade.view_account(state_root, &block_producers[0].account_id).unwrap();
        assert_eq!(
            account,
            AccountViewCallResult {
                account_id: block_producers[0].account_id.clone(),
                nonce: 3,
                amount: TESTING_INIT_BALANCE - TESTING_INIT_STAKE - 1,
                stake: TESTING_INIT_STAKE + 1,
                public_keys: vec![block_producers[0].signer.public_key()],
                code_hash: account.code_hash
            }
        );

        let account = nightshade.view_account(state_root, &block_producers[1].account_id).unwrap();
        assert_eq!(
            account,
            AccountViewCallResult {
                account_id: block_producers[1].account_id.clone(),
                nonce: 3,
                amount: TESTING_INIT_BALANCE - TESTING_INIT_STAKE - 1,
                stake: TESTING_INIT_STAKE + 1,
                public_keys: vec![block_producers[1].signer.public_key()],
                code_hash: account.code_hash
            }
        );

        state_root = nightshade.update(&state_root, 5, &h4, &h5, &vec![], &vec![]).0;
        nightshade.add_validator_proposals(h4, h5, 5, vec![], vec![], vec![]).unwrap();

        state_root = nightshade.update(&state_root, 6, &h5, &h6, &vec![], &vec![]).0;
        nightshade.add_validator_proposals(h5, h6, 6, vec![], vec![], vec![]).unwrap();

        let account = nightshade.view_account(state_root, &block_producers[0].account_id).unwrap();
        assert_eq!(
            account,
            AccountViewCallResult {
                account_id: block_producers[0].account_id.clone(),
                nonce: 3,
                amount: TESTING_INIT_BALANCE - TESTING_INIT_STAKE - 1,
                stake: TESTING_INIT_STAKE + 1,
                public_keys: vec![block_producers[0].signer.public_key()],
                code_hash: account.code_hash
            }
        );

        let account = nightshade.view_account(state_root, &block_producers[1].account_id).unwrap();
        assert_eq!(
            account,
            AccountViewCallResult {
                account_id: block_producers[1].account_id.clone(),
                nonce: 3,
                amount: TESTING_INIT_BALANCE - TESTING_INIT_STAKE - 1,
                stake: TESTING_INIT_STAKE + 1,
                public_keys: vec![block_producers[1].signer.public_key()],
                code_hash: account.code_hash
            }
        );

        state_root = nightshade.update(&state_root, 7, &h6, &h7, &vec![], &vec![]).0;
        nightshade.add_validator_proposals(h6, h7, 7, vec![], vec![], vec![]).unwrap();

        state_root = nightshade.update(&state_root, 8, &h7, &h8, &vec![], &vec![]).0;
        nightshade.add_validator_proposals(h7, h8, 8, vec![], vec![], vec![]).unwrap();

        let account = nightshade.view_account(state_root, &block_producers[0].account_id).unwrap();
        assert_eq!(
            account,
            AccountViewCallResult {
                account_id: block_producers[0].account_id.clone(),
                nonce: 3,
                amount: TESTING_INIT_BALANCE - TESTING_INIT_STAKE - 1,
                stake: TESTING_INIT_STAKE + 1,
                public_keys: vec![block_producers[0].signer.public_key()],
                code_hash: account.code_hash
            }
        );

        let account = nightshade.view_account(state_root, &block_producers[1].account_id).unwrap();
        assert_eq!(
            account,
            AccountViewCallResult {
                account_id: block_producers[1].account_id.clone(),
                nonce: 3,
                amount: TESTING_INIT_BALANCE - TESTING_INIT_STAKE + 1,
                stake: TESTING_INIT_STAKE - 1,
                public_keys: vec![block_producers[1].signer.public_key()],
                code_hash: account.code_hash
            }
        );
    }

    #[test]
    fn test_verify_validator_signature() {
        let dir = TempDir::new("verify_validator_signature").unwrap();
        let store = create_store(&get_store_path(dir.path()));
        let num_nodes = 2;
        let validators = (0..num_nodes).map(|i| format!("test{}", i + 1)).collect::<Vec<_>>();
        let mut genesis_config =
            GenesisConfig::test(validators.iter().map(|v| v.as_str()).collect());
        genesis_config.epoch_length = 2;
        let nightshade = NightshadeRuntime::new(dir.path(), store, genesis_config);
        let (store_update, _) = nightshade.genesis_state();
        store_update.commit().unwrap();
        let data = [0; 32];
        let signer = InMemorySigner::from_seed(&validators[0], &validators[0]);
        let signature = signer.sign(&data);
        assert!(nightshade.verify_validator_signature(
            &CryptoHash::default(),
            &validators[0],
            &data,
            &signature
        ));
    }

    #[test]
    fn test_verify_validator_signature_failure() {
        let dir = TempDir::new("verify_validator_signature_failure").unwrap();
        let store = create_store(&get_store_path(dir.path()));
        let num_nodes = 2;
        let validators = (0..num_nodes).map(|i| format!("test{}", i + 1)).collect::<Vec<_>>();
        let mut genesis_config =
            GenesisConfig::test(validators.iter().map(|v| v.as_str()).collect());
        genesis_config.epoch_length = 2;
        let nightshade = NightshadeRuntime::new(dir.path(), store, genesis_config);
        let (store_update, _) = nightshade.genesis_state();
        store_update.commit().unwrap();
        let data = [0; 32];
        let signer = InMemorySigner::from_seed(&validators[0], &validators[0]);
        let signature = signer.sign(&data);
        assert!(!nightshade.verify_validator_signature(
            &CryptoHash::default(),
            &validators[1],
            &data,
            &signature
        ));
    }
}<|MERGE_RESOLUTION|>--- conflicted
+++ resolved
@@ -330,8 +330,6 @@
         .map_err(|err| err.into())
     }
 
-<<<<<<< HEAD
-=======
     fn get_epoch_offset(
         &self,
         parent_hash: CryptoHash,
@@ -341,7 +339,6 @@
         Ok(vm.get_epoch_offset(parent_hash, block_index)?)
     }
 
->>>>>>> 0808b49b
     fn apply_transactions(
         &self,
         shard_id: ShardId,
@@ -720,7 +717,6 @@
         state_root = new_root;
         nightshade.add_validator_proposals(h0, h1, 1, vec![], vec![], vec![]).unwrap();
 
-<<<<<<< HEAD
         state_root = nightshade
             .update(
                 &state_root,
@@ -732,10 +728,6 @@
             )
             .0;
         nightshade.add_validator_proposals(h1, h2, 2, vec![], vec![]).unwrap();
-=======
-        state_root = nightshade.update(&state_root, 2, &h1, &h2, &receipts, &vec![]).0;
-        nightshade.add_validator_proposals(h1, h2, 2, vec![], vec![], vec![]).unwrap();
->>>>>>> 0808b49b
         // test3 stakes the same amount as test1 and will be confirmed as a validator in the next epoch
         let (new_root, validator_stakes, _) =
             nightshade.update(&state_root, 3, &h2, &h3, &vec![], &vec![staking_transaction]);
