--- conflicted
+++ resolved
@@ -185,17 +185,7 @@
     }
 
     fn add_receipt(&self, receipt: ReceiptTransaction) -> Result<(), String> {
-<<<<<<< HEAD
-        let apply_state = ApplyState {
-            root: self.client.read().expect(POISONED_LOCK_ERR).state_root,
-            shard_id: 0,
-            parent_block_hash: CryptoHash::default(),
-            block_index: 0,
-        };
-        self.apply_all(apply_state, vec![receipt], vec![]);
-=======
-        self.apply_all(self.apply_state(), vec![vec![receipt]], vec![]);
->>>>>>> 1a8f879c
+        self.apply_all(self.apply_state(), vec![receipt], vec![]);
         Ok(())
     }
 
